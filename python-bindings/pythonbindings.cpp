// Copyright 2020 Chia Network Inc

// Licensed under the Apache License, Version 2.0 (the "License");
// you may not use this file except in compliance with the License.
// You may obtain a copy of the License at

//    http://www.apache.org/licenses/LICENSE-2.0

// Unless required by applicable law or agreed to in writing, software
// distributed under the License is distributed on an "AS IS" BASIS,
// WITHOUT WARRANTIES OR CONDITIONS OF ANY KIND, either express or implied.
// See the License for the specific language governing permissions and
// limitations under the License.

#include <pybind11/operators.h>
#include <pybind11/pybind11.h>
#include <pybind11/stl.h>

#include "../src/bls.hpp"
#include "../src/elements.hpp"
#include "../src/hdkeys.hpp"
#include "../src/privatekey.hpp"
#include "../src/schemes.hpp"

namespace py = pybind11;
using namespace bls;
using std::vector;


/* This class releases the Python GIL until the end of the scope.
   This is different from gil_scoped_release in that it can't  be reacquired early. */
// class PythonGIL {
// public:
//     PythonGIL() { _save = PyEval_SaveThread(); }
//     ~PythonGIL() { PyEval_RestoreThread(_save); }
// private:
//     PyThreadState *_save;
// };

PYBIND11_MODULE(blspy, m)
{
    py::class_<PrivateKey>(m, "PrivateKey")
        .def_property_readonly_static(
            "PRIVATE_KEY_SIZE",
            [](py::object self) { return PrivateKey::PRIVATE_KEY_SIZE; })
        .def(
            "from_bytes",
            [](py::buffer const b) {
                py::buffer_info info = b.request();
                if (info.format != py::format_descriptor<uint8_t>::format() ||
                    info.ndim != 1)
                    throw std::runtime_error("Incompatible buffer format!");

                if ((int)info.size != PrivateKey::PRIVATE_KEY_SIZE) {
                    throw std::invalid_argument(
                        "Length of bytes object not equal to PrivateKey::SIZE");
                }
                auto data_ptr = reinterpret_cast<const uint8_t *>(info.ptr);
                // PythonGIL release_lock;
                return PrivateKey::FromBytes(Bytes(data_ptr, PrivateKey::PRIVATE_KEY_SIZE));
            })
        .def(
            "__bytes__",
            [](const PrivateKey &k) {
                // PythonGIL release_lock;
                uint8_t *output =
                    Util::SecAlloc<uint8_t>(PrivateKey::PRIVATE_KEY_SIZE);
                k.Serialize(output);
                py::bytes ret = py::bytes(
                    reinterpret_cast<char *>(output),
                    PrivateKey::PRIVATE_KEY_SIZE);
                Util::SecFree(output);
                return ret;
            })
        .def(
            "__deepcopy__",
            [](const PrivateKey &k, const py::object &memo) {
                return PrivateKey(k);
            })
        .def("get_g1", [](const PrivateKey &k) {
                // PythonGIL release_lock; 
                return k.GetG1Element();
            })
        .def("aggregate", &PrivateKey::Aggregate)
        .def(py::self == py::self)
        .def(py::self != py::self)
        .def("__repr__", [](const PrivateKey &k) {
            uint8_t *output =
                Util::SecAlloc<uint8_t>(PrivateKey::PRIVATE_KEY_SIZE);
            k.Serialize(output);
            std::string ret =
                "<PrivateKey " +
                Util::HexStr(output, PrivateKey::PRIVATE_KEY_SIZE) + ">";
            Util::SecFree(output);
            return ret;
        });

    py::class_<Util>(m, "Util").def("hash256", [](const py::bytes &message) {
        std::string str(message);
        const uint8_t *input = reinterpret_cast<const uint8_t *>(str.data());
        uint8_t output[BLS::MESSAGE_HASH_LEN];
        Util::Hash256(output, (const uint8_t *)str.data(), str.size());
        return py::bytes(
            reinterpret_cast<char *>(output), BLS::MESSAGE_HASH_LEN);
    });

    py::class_<BasicSchemeMPL>(m, "BasicSchemeMPL")
        .def("sk_to_g1", [](const PrivateKey &seckey){ return BasicSchemeMPL().SkToG1(seckey); })
        .def(
            "key_gen",
            [](const py::bytes &b) {
                std::string str(b);
                const uint8_t *input =
                    reinterpret_cast<const uint8_t *>(str.data());
                const vector<uint8_t> inputVec(input, input + len(b));
                return BasicSchemeMPL().KeyGen(inputVec);
            })
        .def("derive_child_sk", [](const PrivateKey& sk, uint32_t index){
            return BasicSchemeMPL().DeriveChildSk(sk, index);
        })
        .def("derive_child_sk_unhardened", [](const PrivateKey& sk, uint32_t index){
            return BasicSchemeMPL().DeriveChildSkUnhardened(sk, index);
        })
        .def("derive_child_pk_unhardened", [](const G1Element& pk, uint32_t index){
            return BasicSchemeMPL().DeriveChildPkUnhardened(pk, index);
        })
        .def("aggregate", [](const vector<G2Element> &signatures) {
            return BasicSchemeMPL().Aggregate(signatures);
        })
        .def(
            "sign",
            [](const PrivateKey &pk, const py::bytes &msg) {
                std::string s(msg);
                vector<uint8_t> v(s.begin(), s.end());
                return BasicSchemeMPL().Sign(pk, v);
            })
        .def(
            "verify",
            [](const G1Element &pk,
               const py::bytes &msg,
               const G2Element &sig) {
                std::string s(msg);
                // PythonGIL release_lock;
                vector<uint8_t> v(s.begin(), s.end());
                return BasicSchemeMPL().Verify(pk, v, sig);
            })
        .def(
            "aggregate_verify",
            [](const vector<G1Element> &pks,
               const vector<py::bytes> &msgs,
               const G2Element &sig) {
                vector<vector<uint8_t>> vecs(msgs.size());
                for (int i = 0; i < (int)msgs.size(); ++i) {
                    std::string s(msgs[i]);
                    vecs[i] = vector<uint8_t>(s.begin(), s.end());
                }
                // PythonGIL release_lock;
                return BasicSchemeMPL().AggregateVerify(pks, vecs, sig);
            })
        .def(
            "g2_from_message",
            [](const py::bytes &msg) {
                const auto msg_str = std::string(msg);
                const auto msg_bytes = Bytes((const uint8_t *)msg_str.c_str(), msg_str.size());
                return G2Element::FromMessage(
                    msg_bytes,
                    (const uint8_t *)BasicSchemeMPL::CIPHERSUITE_ID.c_str(),
                    BasicSchemeMPL::CIPHERSUITE_ID.size()
                );
            });

    py::class_<AugSchemeMPL>(m, "AugSchemeMPL")
        .def("sk_to_g1", [](const PrivateKey &seckey){ return AugSchemeMPL().SkToG1(seckey); })
        .def(
            "key_gen",
            [](const py::bytes &b) {
                std::string str(b);
                const uint8_t *input =
                    reinterpret_cast<const uint8_t *>(str.data());
                const vector<uint8_t> inputVec(input, input + len(b));
                return AugSchemeMPL().KeyGen(inputVec);
            })
        .def("derive_child_sk", [](const PrivateKey& sk, uint32_t index){
            // PythonGIL release_lock;
            return AugSchemeMPL().DeriveChildSk(sk, index);
        })
        .def("derive_child_sk_unhardened", [](const PrivateKey& sk, uint32_t index){
            return AugSchemeMPL().DeriveChildSkUnhardened(sk, index);
        })
        .def("derive_child_pk_unhardened", [](const G1Element& pk, uint32_t index){
            return AugSchemeMPL().DeriveChildPkUnhardened(pk, index);
        })
        .def("aggregate", [](const vector<G2Element>& signatures) {
            return AugSchemeMPL().Aggregate(signatures);
        })
        .def(
            "sign",
            [](const PrivateKey &pk, const py::bytes &msg) {
                std::string s(msg);
                vector<uint8_t> v(s.begin(), s.end());
                return AugSchemeMPL().Sign(pk, v);
            })
        .def(
            "sign",
            [](const PrivateKey &pk,
               const py::bytes &msg,
               const G1Element &prepend_pk) {
                std::string s(msg);
                vector<uint8_t> v(s.begin(), s.end());
                return AugSchemeMPL().Sign(pk, v, prepend_pk);
            })
        .def(
            "verify",
            [](const G1Element &pk,
               const py::bytes &msg,
               const G2Element &sig) {
                std::string s(msg);
                // PythonGIL release_lock;
                vector<uint8_t> v(s.begin(), s.end());
                return AugSchemeMPL().Verify(pk, v, sig);
            })
        .def(
            "aggregate_verify",
            [](const vector<G1Element> &pks,
               const vector<py::bytes> &msgs,
               const G2Element &sig) {
                vector<vector<uint8_t>> vecs(msgs.size());
                for (int i = 0; i < (int)msgs.size(); ++i) {
                    std::string s(msgs[i]);
                    vecs[i] = vector<uint8_t>(s.begin(), s.end());
                }
                // PythonGIL release_lock;
                return AugSchemeMPL().AggregateVerify(pks, vecs, sig);
            })
        .def(
            "g2_from_message",
            [](const py::bytes &msg) {
                const auto msg_str = std::string(msg);
                const auto msg_bytes = Bytes((const uint8_t *)msg_str.c_str(), msg_str.size());
                return G2Element::FromMessage(
                    msg_bytes,
                    (const uint8_t *)AugSchemeMPL::CIPHERSUITE_ID.c_str(),
                    AugSchemeMPL::CIPHERSUITE_ID.size()
                );
            });

    py::class_<PopSchemeMPL>(m, "PopSchemeMPL")
        .def("sk_to_g1", [](const PrivateKey &seckey){ return PopSchemeMPL().SkToG1(seckey); })
        .def(
            "key_gen",
            [](const py::bytes &b) {
                std::string str(b);
                const uint8_t *input =
                    reinterpret_cast<const uint8_t *>(str.data());
                const vector<uint8_t> inputVec(input, input + len(b));
                return PopSchemeMPL().KeyGen(inputVec);
            })
        .def("derive_child_sk", [](const PrivateKey& sk, uint32_t index){
            return PopSchemeMPL().DeriveChildSk(sk, index);
        })
        .def("derive_child_sk_unhardened", [](const PrivateKey& sk, uint32_t index){
            return PopSchemeMPL().DeriveChildSkUnhardened(sk, index);
        })
        .def("derive_child_pk_unhardened", [](const G1Element& pk, uint32_t index){
            return PopSchemeMPL().DeriveChildPkUnhardened(pk, index);
        })
        .def("aggregate", [](const vector<G2Element>& signatures) {
            return PopSchemeMPL().Aggregate(signatures);
        })
        .def(
            "sign",
            [](const PrivateKey &pk, const py::bytes &msg) {
                std::string s(msg);
                vector<uint8_t> v(s.begin(), s.end());
                return PopSchemeMPL().Sign(pk, v);
            })
        .def(
            "verify",
            [](const G1Element &pk,
               const py::bytes &msg,
               const G2Element &sig) {
                std::string s(msg);
                // PythonGIL release_lock;
                vector<uint8_t> v(s.begin(), s.end());
                return PopSchemeMPL().Verify(pk, v, sig);
            })
        .def(
            "aggregate_verify",
            [](const vector<G1Element> &pks,
               const vector<py::bytes> &msgs,
               const G2Element &sig) {
                vector<vector<uint8_t>> vecs(msgs.size());
                for (int i = 0; i < (int)msgs.size(); ++i) {
                    std::string s(msgs[i]);
                    vecs[i] = vector<uint8_t>(s.begin(), s.end());
                }
                // PythonGIL release_lock;
                return PopSchemeMPL().AggregateVerify(pks, vecs, sig);
            })
        .def(
            "g2_from_message",
            [](const py::bytes &msg) {
                const auto msg_str = std::string(msg);
                const auto msg_bytes = Bytes((const uint8_t *)msg_str.c_str(), msg_str.size());
                return G2Element::FromMessage(
                    msg_bytes,
                    (const uint8_t *)PopSchemeMPL::CIPHERSUITE_ID.c_str(),
                    PopSchemeMPL::CIPHERSUITE_ID.size()
                );
            })
        .def("pop_prove", [](const PrivateKey& privateKey){
            return PopSchemeMPL().PopProve(privateKey);
        })
        .def("pop_verify", [](const G1Element& pubkey, const G2Element& signature){
            // PythonGIL release_lock;
            return PopSchemeMPL().PopVerify(pubkey, signature);
        })
        .def(
            "fast_aggregate_verify",
            [](const vector<G1Element> &pks,
               const py::bytes &msg,
               const G2Element &sig) {
                std::string s(msg);
                // PythonGIL release_lock;
                vector<uint8_t> v(s.begin(), s.end());
                return PopSchemeMPL().FastAggregateVerify(pks, v, sig);
            });

    py::class_<G1Element>(m, "G1Element")
        .def_property_readonly_static(
            "SIZE", [](py::object self) { return G1Element::SIZE; })
        .def(py::init([](){ return G1Element();}))
        .def(py::init(&G1Element::FromByteVector))
        .def(py::init([](py::int_ pyint) {
            std::vector<uint8_t> buffer(G1Element::SIZE, 0);
            if (_PyLong_AsByteArray(
                    (PyLongObject *)pyint.ptr(),
                    buffer.data(),
                    G1Element::SIZE,
                    0,
                    0) < 0) {
                throw std::invalid_argument("Failed to cast int to G1Element");
            }
            return G1Element::FromByteVector(buffer);
        }))
        .def(py::init([](py::buffer const b) {
            py::buffer_info info = b.request();
            if (info.format != py::format_descriptor<uint8_t>::format() ||
                info.ndim != 1)
                throw std::runtime_error("Incompatible buffer format!");

            if ((int)info.size != G1Element::SIZE) {
                throw std::invalid_argument(
                    "Length of bytes object not equal to G1Element::SIZE");
            }
            auto data_ptr = static_cast<uint8_t *>(info.ptr);
            std::vector<uint8_t> data(data_ptr, data_ptr + info.size);
            return G1Element::FromByteVector(data);
        }))
        .def(
            "from_bytes",
            [](py::buffer const b) {
                py::buffer_info info = b.request();
                if (info.format != py::format_descriptor<uint8_t>::format() ||
                    info.ndim != 1)
                    throw std::runtime_error("Incompatible buffer format!");

                if ((int)info.size != G1Element::SIZE) {
                    throw std::invalid_argument(
                        "Length of bytes object not equal to G1Element::SIZE");
                }
                auto data_ptr = reinterpret_cast<const uint8_t *>(info.ptr);
                // PythonGIL release_lock;
                return G1Element::FromBytes(Bytes(data_ptr, G1Element::SIZE));
            })
        .def("generator", &G1Element::Generator)
        .def("from_message", py::overload_cast<const std::vector<uint8_t>&, const uint8_t*, int>(&G1Element::FromMessage))
        .def("pair", &G1Element::Pair)
        .def("negate", &G1Element::Negate)
        .def("get_fingerprint", &G1Element::GetFingerprint)

        .def(py::self == py::self)
        .def(py::self != py::self)
        .def(
            "__deepcopy__",
            [](const G1Element &g1, const py::object &memo) {
                return G1Element(g1);
            })
        .def(
            "__add__",
            [](G1Element &self, G1Element &other) {
                // PythonGIL release_lock;
                return self + other;
            },
            py::is_operator())
        .def(
            "__mul__",
            [](G1Element &self, bn_t other) {
                return self * (*(bn_t *)&other);
            },
            py::is_operator())
        .def(
            "__rmul__",
            [](G1Element &self, bn_t other) {
                return self * (*(bn_t *)&other);
            },
            py::is_operator())
        .def(
            "__and__",
            [](G1Element &self, G2Element &other) { return self & other; },
            py::is_operator())
        .def(
            "__repr__",
            [](const G1Element &ele) {
                std::stringstream s;
                s << ele;
                return "<G1Element " + s.str() + ">";
            })
        .def(
            "__str__",
            [](const G1Element &ele) {
                std::stringstream s;
                s << ele;
                return s.str();
            })
        .def(
            "__bytes__",
            [](const G1Element &ele) {
                vector<uint8_t> out;
                // Py_BEGIN_ALLOW_THREADS
                out = ele.Serialize();
                // Py_END_ALLOW_THREADS
                py::bytes ans = py::bytes(
                    reinterpret_cast<const char *>(out.data()), G1Element::SIZE);
                return ans;
            })
        .def("__deepcopy__", [](const G1Element &ele, const py::object &memo) {
            return G1Element(ele);
        });

    py::class_<G2Element>(m, "G2Element")
        .def_property_readonly_static(
            "SIZE", [](py::object self) { return G2Element::SIZE; })
        .def(py::init([](){ return G2Element();}))
        .def(py::init(&G2Element::FromByteVector))
        .def(py::init([](py::buffer const b) {
            py::buffer_info info = b.request();
            if (info.format != py::format_descriptor<uint8_t>::format() ||
                info.ndim != 1)
                throw std::runtime_error("Incompatible buffer format!");

            if ((int)info.size != G2Element::SIZE) {
                throw std::invalid_argument(
                    "Length of bytes object not equal to G2Element::SIZE");
            }
            auto data_ptr = static_cast<uint8_t *>(info.ptr);
            std::vector<uint8_t> data(data_ptr, data_ptr + info.size);
            return G2Element::FromByteVector(data);
        }))
        .def(py::init([](py::int_ pyint) {
            std::vector<uint8_t> buffer(G2Element::SIZE, 0);
            if (_PyLong_AsByteArray(
                    (PyLongObject *)pyint.ptr(),
                    buffer.data(),
                    G2Element::SIZE,
                    0,
                    0) < 0) {
                throw std::invalid_argument("Failed to cast int to G2Element");
            }
            return G2Element::FromByteVector(buffer);
        }))
        .def(
            "from_bytes",
            [](py::buffer const b) {
                py::buffer_info info = b.request();
                if (info.format != py::format_descriptor<uint8_t>::format() ||
                    info.ndim != 1)
                    throw std::runtime_error("Incompatible buffer format!");

                if ((int)info.size != G2Element::SIZE) {
                    throw std::invalid_argument(
                        "Length of bytes object not equal to G2Element::SIZE");
                }
                auto data_ptr = reinterpret_cast<const uint8_t *>(info.ptr);
                return G2Element::FromBytes(Bytes(data_ptr, G2Element::SIZE));
            })
        .def("generator", &G2Element::Generator)
<<<<<<< HEAD
        .def("from_message", py::overload_cast<const std::vector<uint8_t>&, const uint8_t*, int, bool>(&G2Element::FromMessage))
=======
        .def("from_message", py::overload_cast<const std::vector<uint8_t>&, const uint8_t*, int>(&G2Element::FromMessage))
        .def("pair", &G2Element::Pair)
>>>>>>> a9618ee0
        .def("negate", &G2Element::Negate)
        .def(
            "__deepcopy__",
            [](const G2Element &g2, const py::object &memo) {
                return G2Element(g2);
            })
        .def(py::self == py::self)
        .def(py::self != py::self)

        .def(
            "__add__",
            [](G2Element &self, G2Element &other) { return self + other; },
            py::is_operator())
        .def(
            "__mul__",
            [](G2Element &self, bn_t other) {
                return self * (*(bn_t *)&other);
            },
            py::is_operator())
        .def(
            "__rmul__",
            [](G2Element &self, bn_t other) {
                return self * (*(bn_t *)&other);
            },
            py::is_operator())

        .def(
            "__repr__",
            [](const G2Element &ele) {
                std::stringstream s;
                s << ele;
                return "<G2Element " + s.str() + ">";
            })
        .def(
            "__str__",
            [](const G2Element &ele) {
                std::stringstream s;
                s << ele;
                return s.str();
            })
        .def(
            "__bytes__",
            [](const G2Element &ele) {
                vector<uint8_t> out = ele.Serialize();
                py::bytes ans = py::bytes(
                    reinterpret_cast<const char *>(out.data()), G2Element::SIZE);
                return ans;
            })
        .def("__deepcopy__", [](const G2Element &ele, const py::object &memo) {
            return G2Element(ele);
        });

    py::class_<GTElement>(m, "GTElement")
        .def_property_readonly_static(
            "SIZE", [](py::object self) { return GTElement::SIZE; })
        .def(py::init(&GTElement::FromByteVector))
        .def(py::init([](py::buffer const b) {
            py::buffer_info info = b.request();
            if (info.format != py::format_descriptor<uint8_t>::format() ||
                info.ndim != 1)
                throw std::runtime_error("Incompatible buffer format!");

            if ((int)info.size != GTElement::SIZE) {
                throw std::invalid_argument(
                    "Length of bytes object not equal to G2Element::SIZE");
            }
            auto data_ptr = static_cast<uint8_t *>(info.ptr);
            std::vector<uint8_t> data(data_ptr, data_ptr + info.size);
            return GTElement::FromByteVector(data);
        }))
        .def(py::init([](py::int_ pyint) {
            std::vector<uint8_t> buffer(GTElement::SIZE, 0);
            if (_PyLong_AsByteArray(
                    (PyLongObject *)pyint.ptr(),
                    buffer.data(),
                    GTElement::SIZE,
                    0,
                    0) < 0) {
                throw std::invalid_argument("Failed to cast int to GTElement");
            }
            return GTElement::FromByteVector(buffer);
        }))
        .def(
            "from_bytes",
            [](py::buffer const b) {
                py::buffer_info info = b.request();
                if (info.format != py::format_descriptor<uint8_t>::format() ||
                    info.ndim != 1)
                    throw std::runtime_error("Incompatible buffer format!");

                if ((int)info.size != GTElement::SIZE) {
                    throw std::invalid_argument(
                        "Length of bytes object not equal to GTElement::SIZE");
                }
                auto data_ptr = reinterpret_cast<const uint8_t *>(info.ptr);
                return GTElement::FromBytes(Bytes(data_ptr, GTElement::SIZE));
            })
        .def("unity", &GTElement::Unity)
        .def(py::self == py::self)
        .def(py::self != py::self)
        .def(
            "__deepcopy__",
            [](const GTElement &gt, const py::object &memo) {
                return GTElement(gt);
            })
        .def(
            "__repr__",
            [](const GTElement &ele) {
                std::stringstream s;
                s << ele;
                return "<GTElement " + s.str() + ">";
            })
        .def(
            "__str__",
            [](const GTElement &ele) {
                std::stringstream s;
                s << ele;
                return s.str();
            })
        .def(
            "__bytes__",
            [](const GTElement &ele) {
                uint8_t *out = new uint8_t[GTElement::SIZE];
                ele.Serialize(out);
                py::bytes ans =
                    py::bytes(reinterpret_cast<char *>(out), GTElement::SIZE);
                delete[] out;
                return ans;
            })
        .def(
            "__mul__",
            [](GTElement &self, GTElement &other) {
                return self * other;
            },
            py::is_operator())
        .def("__deepcopy__", [](const GTElement &ele, const py::object &memo) {
            return GTElement(ele);
        });

    m.attr("PublicKeyMPL") = m.attr("G1Element");
    m.attr("SignatureMPL") = m.attr("G2Element");

#ifdef VERSION_INFO
    m.attr("__version__") = VERSION_INFO;
#else
    m.attr("__version__") = "dev";
#endif
}<|MERGE_RESOLUTION|>--- conflicted
+++ resolved
@@ -78,7 +78,7 @@
                 return PrivateKey(k);
             })
         .def("get_g1", [](const PrivateKey &k) {
-                // PythonGIL release_lock; 
+                // PythonGIL release_lock;
                 return k.GetG1Element();
             })
         .def("aggregate", &PrivateKey::Aggregate)
@@ -485,12 +485,8 @@
                 return G2Element::FromBytes(Bytes(data_ptr, G2Element::SIZE));
             })
         .def("generator", &G2Element::Generator)
-<<<<<<< HEAD
         .def("from_message", py::overload_cast<const std::vector<uint8_t>&, const uint8_t*, int, bool>(&G2Element::FromMessage))
-=======
-        .def("from_message", py::overload_cast<const std::vector<uint8_t>&, const uint8_t*, int>(&G2Element::FromMessage))
         .def("pair", &G2Element::Pair)
->>>>>>> a9618ee0
         .def("negate", &G2Element::Negate)
         .def(
             "__deepcopy__",
