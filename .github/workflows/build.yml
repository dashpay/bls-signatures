name:  Build

on: [push, pull_request]

jobs:
  build_wheels:
    name: Build wheel on ${{ matrix.os }}
    runs-on: ${{ matrix.os }}
    strategy:
      fail-fast: false
      matrix:
        os: [macos-latest, ubuntu-18.04, windows-latest]

    steps:
    - uses: actions/checkout@v1
      with:
        fetch-depth: 0
        # we need fetch-depth 0 so setuptools_scm can resolve tags
    - name: Checkout submodules	
      uses: snickerbockers/submodules-init@v4
    - uses: actions/setup-python@v1
      name: Install Python
      with:
        python-version: '3.7'

    - name: Install cibuildwheel
      run: |
        python -m pip install cibuildwheel==1.3.0
    - name: Build source distribution with MacOS	
      if: startsWith(matrix.os, 'mac')
      run: |
        pip install pep517
        python -m pep517.build --source --out-dir dist .
    - name: Build wheel
      run: |
        python -m cibuildwheel --output-dir dist
      env:
<<<<<<< HEAD
        # build just python 3.7
        CIBW_BUILD: cp37-* cp38-*
        CIBW_SKIP: '*-manylinux_i686 *-win32'
=======
        # Python 3.7 and 3.8
        CIBW_BUILD: cp37-* cp38-*
        # don't build i686 targets, can't seem to find cmake for these
        CIBW_SKIP: '*-manylinux_i686'
>>>>>>> 0807f941
        # we need boost
        CIBW_MANYLINUX_X86_64_IMAGE: manylinux2010
        CIBW_BEFORE_BUILD_LINUX: curl -L https://github.com/Kitware/CMake/releases/download/v3.17.0/cmake-3.17.0-Linux-`uname -m`.sh > cmake.sh && yes | sh cmake.sh | cat && rm -f /usr/bin/cmake && yum -y install boost-devel gmp-devel && python -m pip install --upgrade pip && which cmake && cmake --version
        CIBW_BEFORE_BUILD_MACOS: brew install boost && python -m pip install --upgrade pip
<<<<<<< HEAD
        CIBW_BEFORE_BUILD_WINDOWS: python -m pip install --upgrade pip && pwd && git clone https://github.com/Chia-Network/relic_x64.git && ls -l relic_x64 && git clone https://github.com/Chia-Network/mpir_gc_x64.git && ls -l mpir_gc_x64 && cp setupwin.py setup.py
        CIBW_REPAIR_WHEEL_COMMAND_WINDOWS: "ls -l mpir_gc_x64 && pip uninstall -y delocate && pip install git+https://github.com/Chia-Network/delocate.git && delocate-wheel -v -i mpir_gc_x64/mpir.dll {wheel} && delocate-wheel -v -i relic_x64/lib/Release/relic.dll {wheel} && cp {wheel} {dest_dir} && ls -l {dest_dir} && pwd && ls -l dist && rm -fr mpir_gc_x64 && rm -fr relic_x64"
        CIBW_TEST_COMMAND: python {project}/python-bindings/test.py
        CIBW_ENVIRONMENT_LINUX: "PATH=/project/cmake-3.17.0-Linux-`uname -m`/bin:$PATH BUILD_VDF_CLIENT=N"
=======
        CIBW_ENVIRONMENT_MACOS: MACOSX_DEPLOYMENT_TARGET=10.14
        CIBW_BUILD_VERBOSITY_MACOS: 0
        #CIBW_BEFORE_BUILD_WINDOWS: python -m pip install --upgrade pip
        #CIBW_TEST_REQUIRES: pytest
        CIBW_TEST_COMMAND: python3 {project}/python-bindings/test.py
        CIBW_ENVIRONMENT_LINUX: "PATH=/project/cmake-3.17.0-Linux-`uname -m`/bin:$PATH BUILD_VDF_CLIENT=N"
        CIBW_REPAIR_WHEEL_COMMAND_MACOS: "pip uninstall -y delocate && pip install git+https://github.com/Chia-Network/delocate.git && delocate-listdeps {wheel} && delocate-wheel -v {wheel} && cp {wheel} {dest_dir} && ls -l {dest_dir} && pwd && ls -l dist"

>>>>>>> 0807f941
    - name: Upload artifacts
      uses: actions/upload-artifact@v1
      with:
        name: wheels
        path: ./dist
    - name: Install twine
      run: pip install twine
    - name: Publish distribution to Test PyPI
      env:
        TWINE_REPOSITORY_URL: https://test.pypi.org/legacy/
        TWINE_USERNAME: __token__
        TWINE_NON_INTERACTIVE: 1
        TWINE_PASSWORD: ${{ secrets.test_pypi_password }}
      run: twine upload --non-interactive --skip-existing --verbose 'dist/*whl'
    - name: Publish distribution to PyPI
      if: startsWith(github.event.ref, 'refs/tags')
      env:
        TWINE_USERNAME: __token__
        TWINE_NON_INTERACTIVE: 1
        TWINE_PASSWORD: ${{ secrets.pypi_password }}
      run: twine upload --non-interactive --skip-existing --verbose 'dist/*whl'

<|MERGE_RESOLUTION|>--- conflicted
+++ resolved
@@ -35,35 +35,22 @@
       run: |
         python -m cibuildwheel --output-dir dist
       env:
-<<<<<<< HEAD
-        # build just python 3.7
-        CIBW_BUILD: cp37-* cp38-*
-        CIBW_SKIP: '*-manylinux_i686 *-win32'
-=======
         # Python 3.7 and 3.8
         CIBW_BUILD: cp37-* cp38-*
         # don't build i686 targets, can't seem to find cmake for these
-        CIBW_SKIP: '*-manylinux_i686'
->>>>>>> 0807f941
+        CIBW_SKIP: '*-manylinux_i686 *-win32'
         # we need boost
         CIBW_MANYLINUX_X86_64_IMAGE: manylinux2010
         CIBW_BEFORE_BUILD_LINUX: curl -L https://github.com/Kitware/CMake/releases/download/v3.17.0/cmake-3.17.0-Linux-`uname -m`.sh > cmake.sh && yes | sh cmake.sh | cat && rm -f /usr/bin/cmake && yum -y install boost-devel gmp-devel && python -m pip install --upgrade pip && which cmake && cmake --version
         CIBW_BEFORE_BUILD_MACOS: brew install boost && python -m pip install --upgrade pip
-<<<<<<< HEAD
+        CIBW_ENVIRONMENT_MACOS: MACOSX_DEPLOYMENT_TARGET=10.14
+        CIBW_BUILD_VERBOSITY_MACOS: 0
         CIBW_BEFORE_BUILD_WINDOWS: python -m pip install --upgrade pip && pwd && git clone https://github.com/Chia-Network/relic_x64.git && ls -l relic_x64 && git clone https://github.com/Chia-Network/mpir_gc_x64.git && ls -l mpir_gc_x64 && cp setupwin.py setup.py
         CIBW_REPAIR_WHEEL_COMMAND_WINDOWS: "ls -l mpir_gc_x64 && pip uninstall -y delocate && pip install git+https://github.com/Chia-Network/delocate.git && delocate-wheel -v -i mpir_gc_x64/mpir.dll {wheel} && delocate-wheel -v -i relic_x64/lib/Release/relic.dll {wheel} && cp {wheel} {dest_dir} && ls -l {dest_dir} && pwd && ls -l dist && rm -fr mpir_gc_x64 && rm -fr relic_x64"
         CIBW_TEST_COMMAND: python {project}/python-bindings/test.py
         CIBW_ENVIRONMENT_LINUX: "PATH=/project/cmake-3.17.0-Linux-`uname -m`/bin:$PATH BUILD_VDF_CLIENT=N"
-=======
-        CIBW_ENVIRONMENT_MACOS: MACOSX_DEPLOYMENT_TARGET=10.14
-        CIBW_BUILD_VERBOSITY_MACOS: 0
-        #CIBW_BEFORE_BUILD_WINDOWS: python -m pip install --upgrade pip
-        #CIBW_TEST_REQUIRES: pytest
-        CIBW_TEST_COMMAND: python3 {project}/python-bindings/test.py
-        CIBW_ENVIRONMENT_LINUX: "PATH=/project/cmake-3.17.0-Linux-`uname -m`/bin:$PATH BUILD_VDF_CLIENT=N"
         CIBW_REPAIR_WHEEL_COMMAND_MACOS: "pip uninstall -y delocate && pip install git+https://github.com/Chia-Network/delocate.git && delocate-listdeps {wheel} && delocate-wheel -v {wheel} && cp {wheel} {dest_dir} && ls -l {dest_dir} && pwd && ls -l dist"
 
->>>>>>> 0807f941
     - name: Upload artifacts
       uses: actions/upload-artifact@v1
       with:
