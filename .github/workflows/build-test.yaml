name:  Build and Test C++ and Python

on: [push, pull_request]

jobs:
  build_wheels:
    name: Build and Test C++ and Python on ${{ matrix.os }}
    runs-on: ${{ matrix.os }}
    strategy:
      fail-fast: false
      matrix:
        os: [macos-latest, ubuntu-latest]

    steps:
    - name: Cancel previous runs on the same branch
      if: ${{ github.ref != 'refs/heads/main' }}
      uses: styfle/cancel-workflow-action@0.7.0
      with:
        access_token: ${{ github.token }}

    - name: Checkout code
      uses: actions/checkout@v2

    - uses: actions/setup-python@v2
      name: Install Python
      with:
        python-version: '3.8'

    - name: Ubuntu build C++ and test with valgrind
      if: startsWith(matrix.os, 'ubuntu')
      run: |
        sudo apt-get update
        sudo apt-get install valgrind -y
        sudo apt-get install snap -y
        sudo apt-get remove --purge cmake -y
        sudo snap install cmake --classic
        hash -r
        cmake --version
        echo "attempting to curl"
        curl -L https://download.libsodium.org/libsodium/releases/libsodium-1.0.18-stable.tar.gz | tar xz
        echo "curl complete."
        cd libsodium-stable
        ls -l
        ./configure --with-pic="yes"
        make
        sudo make install
        cd ..
        echo "Setting libsodium to static compile."
        export CIBUILDWHEEL=1
        mkdir -p build
        cd build
        cmake ../
        cmake --build . -- -j 6
        echo "Running ./src/runtest"
        ./src/runtest
        valgrind --leak-check=full --show-leak-kinds=all --errors-for-leak-kinds=all  ./src/runtest

    - name: Mac OS build C++ and test
      if: startsWith(matrix.os, 'macos')
      run: |
        ls -l
        export MACOSX_DEPLOYMENT_TARGET=10.14
        mkdir -p build
        ls -l build
        cd build
        cmake ../
        cmake --build . -- -j 6
        echo "Running ./src/runtest"
        ./src/runtest

    - name: Test pure python implementation
      run: |
        python python-impl/impl-test.py
        
<<<<<<< HEAD
    - name: Install emsdk
      uses: mymindstorm/setup-emsdk@v9

=======
>>>>>>> d0f5c983
    - uses: actions/setup-go@v2
      with:
        go-version: "^1.17"

    - name: Test go bindings
      run: |
        cd go-bindings
        make<|MERGE_RESOLUTION|>--- conflicted
+++ resolved
@@ -71,13 +71,7 @@
     - name: Test pure python implementation
       run: |
         python python-impl/impl-test.py
-        
-<<<<<<< HEAD
-    - name: Install emsdk
-      uses: mymindstorm/setup-emsdk@v9
 
-=======
->>>>>>> d0f5c983
     - uses: actions/setup-go@v2
       with:
         go-version: "^1.17"
